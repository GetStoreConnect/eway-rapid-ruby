--- conflicted
+++ resolved
@@ -290,7 +290,6 @@
       # The URL of the merchant's logo to display on the Responsive Shared Page
       attr_accessor :logo_url
 
-<<<<<<< HEAD
       # (v40+ only) A token used to configure AMEX Express Checkout
       attr_accessor :amex_ec_data
 
@@ -314,13 +313,12 @@
 
       #(v40+ query response only) The ISO 4217 numeric currency code (e.g. AUD = 036)
       attr_accessor :currency_code
-=======
+
       # Set to true to create a token customer when the transaction is complete
       attr_accessor :save_customer
 
       # An eWAY-issued ID that represents the Token customer that was loaded or created for this transaction (if applicable)
       attr_accessor :token_customer_id
->>>>>>> 80f6de9f
 
       alias_method :customer_read_only?, :customer_read_only
       alias_method :checkout_payment?, :checkout_payment
